--- conflicted
+++ resolved
@@ -19,60 +19,6 @@
 *.nuget.props
 *.nuget.targets
 *.vsidx
-<<<<<<< HEAD
-
-# === Go Edition (Master Branch) ===
-
-# Binaries
-/esdedb
-*.exe
-*.dll
-*.so
-*.dylib
-
-# Go Test / Coverage
-*.test
-*.out
-coverage.txt
-coverage.html
-
-# Go Build Cache
-/bin/
-/dist/
-
-# IDEs
-.vscode/
-.idea/
-*.swp
-*.swo
-*~
-
-# OS
-.DS_Store
-Thumbs.db
-
-# Application Data
-*.db
-*.db-shm
-*.db-wal
-/sde-JSONL/
-/eve_sde.db*
-
-# Config (user-specific)
-/config.toml
-!config.toml.example
-
-# Logs
-*.log
-/logs/
-
-# Temporary Files
-/tmp/
-*.tmp
-
-# Generated Code (commit placeholder, not actual generated files)
-# internal/parser/generated/*.go wird committed (Code-Gen Output)
-=======
 .vs/EVE-SDE-Database-Builder/v17/.wsuo
 .vs/slnx.sqlite
 
@@ -85,5 +31,4 @@
 *.test
 *.out
 coverage.out
-vendor/
->>>>>>> 76020545
+vendor/